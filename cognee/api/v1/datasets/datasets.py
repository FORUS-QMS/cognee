--- conflicted
+++ resolved
@@ -1,13 +1,9 @@
 from duckdb import CatalogException
 from cognee.modules.discovery import discover_directory_datasets
-from cognee.infrastructure import infrastructure_config
-<<<<<<< HEAD
 from cognee.modules.tasks import get_task_status
-=======
 from cognee.infrastructure.databases.relational.config import get_relationaldb_config
 
 relational_config = get_relationaldb_config()
->>>>>>> 372f23a4
 
 class datasets():
     @staticmethod
@@ -29,10 +25,6 @@
 
     @staticmethod
     def get_status(dataset_ids: list[str]) -> dict:
-<<<<<<< HEAD
-=======
-        db = relational_config.db_engine
->>>>>>> 372f23a4
         try:
             return get_task_status(dataset_ids)
         except CatalogException:
