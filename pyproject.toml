[project]
name = "cognee"
<<<<<<< HEAD
version = "0.2.0.dev0"
=======
version = "0.1.43"
>>>>>>> 836b5f80
description = "Cognee - is a library for enriching LLM context with a semantic layer for better understanding and reasoning."
authors = [
    { name = "Vasilije Markovic" },
    { name = "Boris Arzentar" },
]
requires-python = ">=3.10,<=3.13"
readme = "README.md"
license = "Apache-2.0"
classifiers = [
    "Development Status :: 4 - Beta",
    "Intended Audience :: Developers",
    "License :: OSI Approved :: Apache Software License",
    "Topic :: Software Development :: Libraries",
    "Operating System :: MacOS :: MacOS X",
    "Operating System :: POSIX :: Linux",
    "Operating System :: Microsoft :: Windows",
]
dependencies = [
    "openai>=1.59.4,<2",
    "python-dotenv>=1.0.1",
    "pydantic==2.10.5",
    "pydantic-settings>=2.2.1,<3",
    "typing_extensions==4.12.2",
    "nltk==3.9.1",
    "numpy>=1.26.4, <=2.1",
    "pandas>=2.2.2",
    "sqlalchemy==2.0.39",
    "aiosqlite>=0.20.0,<0.21",
    "tiktoken<=0.9.0",
    "litellm>=1.57.4",
    "instructor>=1.7.2",
    "langfuse>=2.32.0,<3",
    "filetype>=1.2.0",
    "aiohttp>=3.11.14",
    "aiofiles>=23.2.1",
    "rdflib>=7.1.4,<7.2.0",
    "graphistry>=0.33.5,<0.34",
    "pypdf>=4.1.0,<6.0.0",
    "jinja2>=3.1.3,<4",
    "matplotlib>=3.8.3,<4",
    "networkx>=3.4.2,<4",
    "lancedb==0.21.0",
    "alembic>=1.13.3,<2",
    "pre-commit>=4.0.1,<5",
    "scikit-learn>=1.6.1,<2",
    "limits>=4.4.1,<5",
    "fastapi==0.115.7",
    "python-multipart==0.0.20",
    "fastapi-users[sqlalchemy]==14.0.1",
    "dlt[sqlalchemy]>=1.9.0,<2",
    "sentry-sdk[fastapi]>=2.9.0,<3",
    "structlog>=25.2.0,<26",
    "onnxruntime<=1.21.1",
    "pylance==0.22.0",
]

[project.optional-dependencies]
api = [
    "uvicorn==0.34.0",
    "gunicorn>=20.1.0,<21",
    "websockets>=15.0.1",
    "kuzu==0.9.0",
]
weaviate = ["weaviate-client==4.9.6"]
qdrant = ["qdrant-client>=1.14.2,<2"]
neo4j = ["neo4j>=5.20.0,<6"]
postgres = [
    "psycopg2>=2.9.10,<3",
    "pgvector>=0.3.5,<0.4",
    "asyncpg==0.30.0",
]
postgres-binary = [
    "psycopg2>=2.9.10,<3",
    "pgvector>=0.3.5,<0.4",
    "asyncpg==0.30.0",
    "psycopg2-binary==2.9.10",
]
notebook = ["notebook>=7.1.0,<8"]
langchain = [
    "langsmith==0.2.3",
    "langchain_text_splitters==0.3.2",
]
llama-index = ["llama-index-core>=0.12.11,<0.13"]
gemini = ["google-generativeai>=0.8.4,<0.9"]
huggingface = ["transformers>=4.46.3,<5"]
ollama = ["transformers>=4.46.3,<5"]
mistral = ["mistral-common>=1.5.2,<2"]
anthropic = ["anthropic>=0.26.1,<0.27"]
deepeval = ["deepeval>=2.0.1,<3"]
posthog = ["posthog>=3.5.0,<4"]
falkordb = ["falkordb==1.0.9"]
kuzu = ["kuzu==0.9.0"]
groq = ["groq==0.8.0"]
milvus = ["pymilvus>=2.5.0,<3"]
chromadb = [
    "chromadb>=0.3.0,<0.7",
    "pypika==0.48.8",
]
docs = ["unstructured[csv, doc, docx, epub, md, odt, org, ppt, pptx, rst, rtf, tsv, xlsx]>=0.16.13,<18"]
codegraph = [
    "fastembed<=0.6.0 ; python_version < '3.13'",
    "transformers>=4.46.3,<5",
    "tree-sitter>=0.24.0,<0.25",
    "tree-sitter-python>=0.23.6,<0.24",
]
evals = [
    "plotly>=6.0.0,<7",
    "gdown>=5.2.0,<6",
]
gui = [
    "pyside6>=6.8.3,<7",
    "qasync>=0.27.1,<0.28",
]
graphiti = ["graphiti-core>=0.7.0,<0.8"]
# Note: New s3fs and boto3 versions don't work well together
# Always use comaptible fixed versions of these two dependencies
aws = ["s3fs[boto3]==2025.3.2"]
dev = [
    "pytest>=7.4.0,<8",
    "pytest-cov>=6.1.1",
    "pytest-asyncio>=0.21.1,<0.22",
    "coverage>=7.3.2,<8",
    "mypy>=1.7.1,<2",
    "notebook>=7.1.0,<8",
    "deptry>=0.20.0,<0.21",
    "pylint>=3.0.3,<4",
    "ruff>=0.9.2,<1.0.0",
    "tweepy==4.14.0",
    "gitpython>=3.1.43,<4",
    "mkdocs-material>=9.5.42,<10",
    "mkdocs-minify-plugin>=0.8.0,<0.9",
    "mkdocstrings[python]>=0.26.2,<0.27",
]
debug = ["debugpy==1.8.9"]

[project.urls]
Homepage = "https://www.cognee.ai"
Repository = "https://github.com/topoteretes/cognee"

[build-system]
requires = ["hatchling"]
build-backend = "hatchling.build"

[tool.hatch.build]
exclude = [
  "/bin",
  "/dist",
  "/.data",
  "/.github",
  "/alembic",
  "/distributed",
  "/deployment",
  "/cognee-mcp",
  "/cognee-frontend",
  "/examples",
  "/helm",
  "/licenses",
  "/logs",
  "/notebooks",
  "/profiling",
  "/tests",
  "/tools",
]

[tool.ruff]
line-length = 100
exclude = [
    "migrations/",  # Ignore migrations directory
    "notebooks/",       # Ignore notebook files
    "build/",           # Ignore build directory
    "cognee/pipelines.py",
    "cognee/modules/users/models/Group.py",
    "cognee/modules/users/models/ACL.py",
    "cognee/modules/pipelines/models/Task.py",
    "cognee/modules/data/models/Dataset.py"
]

[tool.ruff.lint]
ignore = ["F401"]<|MERGE_RESOLUTION|>--- conflicted
+++ resolved
@@ -1,10 +1,6 @@
 [project]
 name = "cognee"
-<<<<<<< HEAD
 version = "0.2.0.dev0"
-=======
-version = "0.1.43"
->>>>>>> 836b5f80
 description = "Cognee - is a library for enriching LLM context with a semantic layer for better understanding and reasoning."
 authors = [
     { name = "Vasilije Markovic" },
