--- conflicted
+++ resolved
@@ -3,11 +3,8 @@
 version = "0.1.0"
 description = "A MCP server project"
 readme = "README.md"
-<<<<<<< HEAD
-requires-python = ">=3.11.0"
-=======
 requires-python = ">=3.10"
->>>>>>> 12031e6c
+
 dependencies = [
     "mcp>=1.1.1",
     "openai==1.59.4",
